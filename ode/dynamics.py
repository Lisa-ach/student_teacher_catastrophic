import os
import warnings
from typing import List
from typing import Optional
from typing import Union

import numpy as np
import pandas as pd

from ode.configuration import StudentTwoTeacherConfiguration
from ode.integrals import Integrals
from ode.plotter import Plotter


class StudentTeacherODE:
<<<<<<< HEAD
    def __init__(
        self,
        overlap_configuration: StudentTwoTeacherConfiguration,
        nonlinearity: str,
        w_learning_rate: float,
        h_learning_rate: float,
        dt: Union[float, int],
        soft_committee: bool,
        train_first_layer: bool,
        train_head_layer: bool,
        frozen_feature: bool,
    ):
=======

    def __init__(self, overlap_configuration: StudentTwoTeacherConfiguration, nonlinearity: str,
                 w_learning_rate: float, h_learning_rate: float, dt: Union[float, int],
                 curriculum: List[int], soft_committee: bool, train_first_layer: bool,
                 train_head_layer: bool, save_path: str):
>>>>>>> 70ea4f07

        self._configuration = overlap_configuration
        self._nonlinearity = nonlinearity
        self._w_learning_rate = w_learning_rate
        self._h_learning_rate = h_learning_rate
        self._dt = dt
        self._soft_committee = soft_committee
        self._train_first_layer = train_first_layer
        self._train_head_layer = train_head_layer
<<<<<<< HEAD
        self._frozen_feature = frozen_feature
=======
        self._save_path = save_path
>>>>>>> 70ea4f07

        self._frozen = False
        self._num_switches = 0

        # if curriculum is not None:
        #     self._curriculum = iter(curriculum)
        #     try:
        #         self._next_switch_step = next(self._curriculum)
        #     except StopIteration:
        #         self._next_switch_step = np.inf
        # else:
        #     self._curriculum = None

        self._active_teacher = 0

        if nonlinearity == "relu":
            self._i2_fn = Integrals.relu_i2
            self._i3_fn = Integrals.relu_i3
            self._i4_fn = Integrals.relu_i4
        elif (nonlinearity == "sigmoid") or (nonlinearity == "scaled_erf"):
            self._i2_fn = Integrals.sigmoid_i2
            self._i3_fn = Integrals.sigmoid_i3
            self._i4_fn = Integrals.sigmoid_i4

        self._setup_log_data_structures()

    def _setup_log_data_structures(self) -> None:

        self._time = 0
        self._step_count = 0
        self._error_1_log = []
        self._error_2_log = []

        self._task_switch_error_1_log = {}
        self._task_switch_error_2_log = {}

        self._teacher_1_offset = self._configuration.R.shape[0]
        self._teacher_2_offset = (
            self._configuration.R.shape[1] + self._configuration.R.shape[0]
        )

    @property
    def configuration(self) -> StudentTwoTeacherConfiguration:
        return self._configuration.configuration

    @property
    def step_count(self):
        return self._step_count

    @property
    def error_1_log(self):
        return self._error_1_log

    @property
    def error_2_log(self):
        return self._error_2_log

    @property
    def current_teacher_error(self) -> float:
        if self._active_teacher == 0:
            if self._error_1_log:
                return self._error_1_log[-1]
            else:
                return np.nan
        elif self._active_teacher == 1:
            if self._error_2_log:
                return self._error_2_log[-1]
            else:
                return np.nan

    @property
    def dr_dt(self) -> np.ndarray:
        if self._active_teacher == 0:
            teacher_head = self._configuration.th1
            student_head = self._configuration.h1
            offset = self._teacher_1_offset
        else:
            teacher_head = self._configuration.th2
            student_head = self._configuration.h2
            offset = self._teacher_2_offset
        derivative = np.zeros(self._configuration.R.shape).astype(float)
        for (i, n), _ in np.ndenumerate(derivative):
            in_derivative = 0
            for m, head_unit in enumerate(teacher_head):
                cov = self._configuration.generate_covariance_matrix(
                    [i, self._teacher_1_offset + n, offset + m]
                )
                in_derivative += head_unit * self._i3_fn(cov)
            for j, head_unit in enumerate(student_head):
                cov = self._configuration.generate_covariance_matrix(
                    [i, self._teacher_1_offset + n, j]
                )
                in_derivative -= head_unit * self._i3_fn(cov)

            derivative[i][n] = (
                self._dt * self._w_learning_rate * student_head[i] * in_derivative
            )

        return derivative

    @property
    def du_dt(self) -> np.ndarray:
        if self._active_teacher == 0:
            teacher_head = self._configuration.th1
            student_head = self._configuration.h1
            offset = self._teacher_1_offset
        else:
            teacher_head = self._configuration.th2
            student_head = self._configuration.h2
            offset = self._teacher_2_offset
        derivative = np.zeros(self._configuration.U.shape).astype(float)
        for (i, p), _ in np.ndenumerate(derivative):
            ip_derivative = 0
            for m, head_unit in enumerate(teacher_head):
                cov = self._configuration.generate_covariance_matrix(
                    [i, self._teacher_2_offset + p, offset + m]
                )
                ip_derivative += head_unit * self._i3_fn(cov)
            for k, head_unit in enumerate(student_head):
                cov = self._configuration.generate_covariance_matrix(
                    [i, self._teacher_2_offset, k]
                )
                ip_derivative -= head_unit * self._i3_fn(cov)

            derivative[i][p] = (
                self._dt * self._w_learning_rate * student_head[i] * ip_derivative
            )

        return derivative

    @property
    def dq_dt(self) -> np.ndarray:
        if self._active_teacher == 0:
            teacher_head = self._configuration.th1
            student_head = self._configuration.h1
            offset = self._teacher_1_offset
        else:
            teacher_head = self._configuration.th2
            student_head = self._configuration.h2
            offset = self._teacher_2_offset
        derivative = np.zeros(self._configuration.Q.shape).astype(float)
        i_range, k_range = derivative.shape
        for i in range(i_range):
            for k in range(i, k_range):
                ik_derivative = 0

                sum_1 = 0
                for m, head_unit in enumerate(teacher_head):
                    cov = self._configuration.generate_covariance_matrix(
                        [i, k, offset + m]
                    )
                    sum_1 += head_unit * student_head[i] * self._i3_fn(cov)
                    cov = self._configuration.generate_covariance_matrix(
                        [k, i, offset + m]
                    )
                    sum_1 += head_unit * student_head[k] * self._i3_fn(cov)
                for j, head_unit in enumerate(student_head):
                    cov = self._configuration.generate_covariance_matrix([i, k, j])
                    sum_1 -= head_unit * student_head[i] * self._i3_fn(cov)
                    cov = self._configuration.generate_covariance_matrix([k, i, j])
                    sum_1 -= head_unit * student_head[k] * self._i3_fn(cov)

                ik_derivative += self._dt * self._w_learning_rate * sum_1

                sum_3 = 0
                for j, head_unit_j in enumerate(student_head):
                    for l, head_unit_l in enumerate(student_head):
                        cov = self._configuration.generate_covariance_matrix(
                            [i, k, j, l]
                        )
                        sum_3 += head_unit_j * head_unit_l * self._i4_fn(cov)
                for m, head_unit_m in enumerate(teacher_head):
                    for n, head_unit_n in enumerate(teacher_head):
                        cov = self._configuration.generate_covariance_matrix(
                            [i, k, offset + m, offset + n]
                        )
                        sum_3 += head_unit_m * head_unit_n * self._i4_fn(cov)
                for m, head_unit_m in enumerate(teacher_head):
                    for j, head_unit_j in enumerate(student_head):
                        cov = self._configuration.generate_covariance_matrix(
                            [i, k, j, offset + m]
                        )
                        sum_3 -= 2 * head_unit_m * head_unit_j * self._i4_fn(cov)

                ik_derivative += (
                    self._dt
                    * self._w_learning_rate ** 2
                    * student_head[i]
                    * student_head[k]
                    * sum_3
                )

                derivative[i][k] = ik_derivative

        i_lower = np.tril_indices(len(derivative), -1)
        derivative[i_lower] = derivative.T[i_lower]

        return derivative

    @property
    def dh1_dt(self):
        derivative = np.zeros(self._configuration.h1.shape).astype(float)
        if self._train_head_layer and self._active_teacher == 0:
            for i in range(len(derivative)):
                i_derivative = 0
                for m, head_unit in enumerate(self._configuration.th1):
                    cov = self._configuration.generate_covariance_matrix(
                        [i, self._teacher_1_offset + m]
                    )
                    i_derivative += head_unit * self._i2_fn(cov)
                for k, head_unit in enumerate(self._configuration.h1):
                    cov = self._configuration.generate_covariance_matrix([i, k])
                    i_derivative -= head_unit * self._i2_fn(cov)

                derivative[i] = self._dt * self._h_learning_rate * i_derivative

        return derivative

    @property
    def dh2_dt(self):
        derivative = np.zeros(self._configuration.h2.shape).astype(float)
        if self._train_head_layer and self._active_teacher == 1:
            for i in range(len(derivative)):
                i_derivative = 0
                for p, head_unit in enumerate(self._configuration.th2):
                    cov = self._configuration.generate_covariance_matrix(
                        [i, self._teacher_2_offset + p]
                    )
                    i_derivative += head_unit * self._i2_fn(cov)
                for k, head_unit in enumerate(self._configuration.h2):
                    cov = self._configuration.generate_covariance_matrix([i, k])
                    i_derivative -= head_unit * self._i2_fn(cov)

                derivative[i] = self._dt * self._h_learning_rate * i_derivative

        return derivative

    @property
    def de_active_dt(self):
        raise NotImplementedError

    @property
    def de_passive_dt(self):
        raise NotImplementedError

    @property
    def error_1(self):
        error = 0
        for i, head_unit_i in enumerate(self._configuration.h1):
            for j, head_unit_j in enumerate(self._configuration.h1):
                cov = self._configuration.generate_covariance_matrix([i, j])
                error += 0.5 * head_unit_i * head_unit_j * self._i2_fn(cov)
        for n, teacher_head_unit_n in enumerate(self._configuration.th1):
            for m, teacher_head_unit_m in enumerate(self._configuration.th1):
                cov = self._configuration.generate_covariance_matrix(
                    [self._teacher_1_offset + n, self._teacher_1_offset + m]
                )
                error += (
                    0.5 * teacher_head_unit_n * teacher_head_unit_m * self._i2_fn(cov)
                )
        for i, head_unit_i in enumerate(self._configuration.h1):
            for n, teacher_head_unit_n in enumerate(self._configuration.th1):
                cov = self._configuration.generate_covariance_matrix(
                    [i, self._teacher_1_offset + n]
                )
                error -= head_unit_i * teacher_head_unit_n * self._i2_fn(cov)
        if error < 0:
            warnings.warn(
                "Latest error calculation is negative. This could be due to the learning rate being too high, "
                "especially close to convergence. Run 'self.error_1_log' or self.error_2_log' to view error logs to this point."
                "Run self.make_plot(SAVE_PATH) to create plot of errors and overlaps to this point."
            )
            import pdb

            pdb.set_trace()
        if np.isnan(error):
            warnings.warn(
                "Latest error calculation is NaN. "
                "Run 'self.error_1_log' or self.error_2_log' to view error logs to this point."
            )
            import pdb

            pdb.set_trace()
        return error

    @property
    def error_2(self):
        error = 0
        for i, head_unit_i in enumerate(self._configuration.h2):
            for j, head_unit_j in enumerate(self._configuration.h2):
                cov = self._configuration.generate_covariance_matrix([i, j])
                error += 0.5 * head_unit_i * head_unit_j * self._i2_fn(cov)
        for p, teacher_head_unit_p in enumerate(self._configuration.th2):
            for q, teacher_head_unit_q in enumerate(self._configuration.th2):
                cov = self._configuration.generate_covariance_matrix(
                    [self._teacher_2_offset + p, self._teacher_2_offset + q]
                )
                error += (
                    0.5 * teacher_head_unit_p * teacher_head_unit_q * self._i2_fn(cov)
                )
        for i, head_unit_i in enumerate(self._configuration.h2):
            for p, teacher_head_unit_p in enumerate(self._configuration.th2):
                cov = self._configuration.generate_covariance_matrix(
                    [i, self._teacher_2_offset + p]
                )
                error -= head_unit_i * teacher_head_unit_p * self._i2_fn(cov)
        if error < 0:
            warnings.warn(
                "Latest error calculation is negative. This could be due to the learning rate being too high, "
                "especially close to convergence. Run 'self.error_1_log' or self.error_2_log' to view error logs to this point."
                "Run self.make_plot(SAVE_PATH) to create plot of errors and overlaps to this point."
            )
            import pdb
            pdb.set_trace()
        if np.isnan(error):
            warnings.warn(
                "Latest error calculation is NaN. "
                "Run 'self.error_1_log' or self.error_2_log' to view error logs to this point.")
            import pdb
            pdb.set_trace()
        return error

    @property
    def next_switch_step(self):
        return self._next_switch_step

    @property
    def time(self):
        return self._time

    def step(self):
        self._time += self._dt
        self._step_count += 1

        self._configuration.step_C()

        error_1 = self.error_1
        error_2 = self.error_2

        self._error_1_log.append(error_1)
        self._error_2_log.append(error_2)

        if self._train_first_layer and not self._frozen:
            q_delta = self.dq_dt
            r_delta = self.dr_dt
            u_delta = self.du_dt
        else:
            q_delta = np.zeros(self._configuration.Q.shape).astype(float)
            r_delta = np.zeros(self._configuration.R.shape).astype(float)
            u_delta = np.zeros(self._configuration.U.shape).astype(float)
        if self._train_head_layer:
            h1_delta = self.dh1_dt
            h2_delta = self.dh2_dt
        else:
            h1_delta = np.zeros(self._configuration.h1.shape).astype(float)
            h2_delta = np.zeros(self._configuration.h2.shape).astype(float)

        self._configuration.step_Q(q_delta)
        self._configuration.step_R(r_delta)
        self._configuration.step_U(u_delta)
        self._configuration.step_h1(h1_delta)
        self._configuration.step_h2(h2_delta)

    def switch_teacher(self):
        self._active_teacher = int(not self._active_teacher)
        # try:
        #     self._next_switch_step = next(self._curriculum)
        # except StopIteration:
        #     self._next_switch_step = np.inf
        self._task_switch_error_1_log[self._step_count] = self.error_1
        self._task_switch_error_2_log[self._step_count] = self.error_2
<<<<<<< HEAD
        self._num_switches += 1
        if self._frozen_feature and self._num_switches == 1:
            self._frozen = True

    @staticmethod
    def _get_data_diff(data: Union[List, np.ndarray]) -> np.ndarray:
        return np.insert(np.array(data[1:]) - np.array(data[:-1]), 0, 0)
=======

    def step(self, time: int):

        # infer checkpoint split
        steps = int(time / self._dt)
        steps_per_checkpoint = int(steps / time)

        while self._time < time:
            # for i in range(num_steps):
            if self._curriculum is not None:
                if self._time > self._next_switch_step:
                    self._switch_teacher()
            rounded_time = round(self._time, 4)
            if rounded_time % 1 == 0.:
                print(f"Time: {rounded_time} / {time} of ODE dynamics")
                if rounded_time != 0:
                    self._checkpoint_df_log(
                        step_start=int((rounded_time - 1) * steps_per_checkpoint))
            self._step()

    @staticmethod
    def _get_data_diff(data: Union[List, np.ndarray]) -> np.ndarray:
        return np.insert(np.array(data[1:]) - np.array(data[:-1]), 0, 0)

    def _checkpoint_df_log(self, step_start: int):
        df = self._construct_df(step_start=step_start)
        df.to_csv(os.path.join(self._save_path, "ode_checkpoint_log.csv"), mode='a', index=False)

    def _construct_df(self, step_start: Optional[int] = 0) -> pd.DataFrame:

        unwrapped_dict = {
            **{
                f"Q_{i}": np.array(i_log[step_start:]) for i, i_log in self._configuration.Q_log.items(
                )
            },
            **{
                f"Q_{i}_diff": self._get_data_diff(i_log)[step_start:] for i, i_log in self._configuration.Q_log.items(
                )
            },
            **{
                f"R_{i}": np.array(i_log[step_start:]) for i, i_log in self._configuration.R_log.items(
                )
            },
            **{
                f"R_{i}_diff": self._get_data_diff(i_log)[step_start:] for i, i_log in self._configuration.R_log.items(
                )
            },
            **{
                f"U_{i}": np.array(i_log[step_start:]) for i, i_log in self._configuration.U_log.items(
                )
            },
            **{
                f"U_{i}_diff": self._get_data_diff(i_log)[step_start:] for i, i_log in self._configuration.U_log.items(
                )
            },
            **{
                f"h1_{i}": np.array(i_log).squeeze()[step_start:] for i, i_log in self._configuration.h1_log.items(
                )
            },
            **{
                f"h1_{i}_diff": self._get_data_diff(i_log)[step_start:] for i, i_log in self._configuration.h1_log.items(
                )
            },
            **{
                f"h2_{i}": np.array(i_log).squeeze()[step_start:] for i, i_log in self._configuration.h2_log.items(
                )
            },
            **{
                f"h2_{i}_diff": self._get_data_diff(i_log)[step_start:] for i, i_log in self._configuration.h2_log.items(
                )
            },
            **{
                f"error_linear_1": np.array(self._error_1_log[step_start:])
            },
            **{
                f"error_linear_1_diff":
                np.insert(np.array(self._error_1_log[1:]) - np.array(self._error_1_log[:-1]), 0, 0)[step_start:]
            },
            **{
                f"error_linear_2": np.array(self._error_2_log[step_start:])
            },
            **{
                f"error_linear_2_diff":
                np.insert(np.array(self._error_2_log[1:]) - np.array(self._error_2_log[:-1]), 0, 0)[step_start:]
            },
            **{
                f"error_log_1": np.log10(self._error_1_log)[step_start:]
            },
            **{
                f"error_log_2": np.log10(self._error_2_log)[step_start:]
            }
        }

        df = pd.DataFrame(unwrapped_dict)

        return df

    def save_to_csv(self) -> None:
        df = self._construct_df()
        df.to_csv(os.path.join(self._save_path, "ode_logs.csv"), index=False)

    def make_plot(self, total_time: int):
        error_dict = {
            "Error (Linear)": {
                "T1 Error": self._error_1_log,
                "T2 Error": self._error_2_log
            },
            "Error (Log)": {
                "T1 Error": np.log10(self._error_1_log),
                "T2 Error": np.log10(self._error_2_log)
            }
        }

        overlap_dict = {
            "Q": self._configuration.Q_log,
            "R": self._configuration.R_log,
            "U": self._configuration.U_log,
            "h1": self._configuration.h1_log,
            "h2": self._configuration.h2_log
        }

        scale = total_time / len(list(self._configuration.Q_log.values())[0])
        fig = Plotter({**error_dict, **overlap_dict}, scale=scale).plot()

        fig.savefig(os.path.join(self._save_path, "ode_plot_summary.pdf"), dpi=100)
>>>>>>> 70ea4f07
<|MERGE_RESOLUTION|>--- conflicted
+++ resolved
@@ -13,7 +13,6 @@
 
 
 class StudentTeacherODE:
-<<<<<<< HEAD
     def __init__(
         self,
         overlap_configuration: StudentTwoTeacherConfiguration,
@@ -26,13 +25,6 @@
         train_head_layer: bool,
         frozen_feature: bool,
     ):
-=======
-
-    def __init__(self, overlap_configuration: StudentTwoTeacherConfiguration, nonlinearity: str,
-                 w_learning_rate: float, h_learning_rate: float, dt: Union[float, int],
-                 curriculum: List[int], soft_committee: bool, train_first_layer: bool,
-                 train_head_layer: bool, save_path: str):
->>>>>>> 70ea4f07
 
         self._configuration = overlap_configuration
         self._nonlinearity = nonlinearity
@@ -42,11 +34,7 @@
         self._soft_committee = soft_committee
         self._train_first_layer = train_first_layer
         self._train_head_layer = train_head_layer
-<<<<<<< HEAD
         self._frozen_feature = frozen_feature
-=======
-        self._save_path = save_path
->>>>>>> 70ea4f07
 
         self._frozen = False
         self._num_switches = 0
@@ -418,138 +406,10 @@
         #     self._next_switch_step = np.inf
         self._task_switch_error_1_log[self._step_count] = self.error_1
         self._task_switch_error_2_log[self._step_count] = self.error_2
-<<<<<<< HEAD
         self._num_switches += 1
         if self._frozen_feature and self._num_switches == 1:
             self._frozen = True
 
     @staticmethod
     def _get_data_diff(data: Union[List, np.ndarray]) -> np.ndarray:
-        return np.insert(np.array(data[1:]) - np.array(data[:-1]), 0, 0)
-=======
-
-    def step(self, time: int):
-
-        # infer checkpoint split
-        steps = int(time / self._dt)
-        steps_per_checkpoint = int(steps / time)
-
-        while self._time < time:
-            # for i in range(num_steps):
-            if self._curriculum is not None:
-                if self._time > self._next_switch_step:
-                    self._switch_teacher()
-            rounded_time = round(self._time, 4)
-            if rounded_time % 1 == 0.:
-                print(f"Time: {rounded_time} / {time} of ODE dynamics")
-                if rounded_time != 0:
-                    self._checkpoint_df_log(
-                        step_start=int((rounded_time - 1) * steps_per_checkpoint))
-            self._step()
-
-    @staticmethod
-    def _get_data_diff(data: Union[List, np.ndarray]) -> np.ndarray:
-        return np.insert(np.array(data[1:]) - np.array(data[:-1]), 0, 0)
-
-    def _checkpoint_df_log(self, step_start: int):
-        df = self._construct_df(step_start=step_start)
-        df.to_csv(os.path.join(self._save_path, "ode_checkpoint_log.csv"), mode='a', index=False)
-
-    def _construct_df(self, step_start: Optional[int] = 0) -> pd.DataFrame:
-
-        unwrapped_dict = {
-            **{
-                f"Q_{i}": np.array(i_log[step_start:]) for i, i_log in self._configuration.Q_log.items(
-                )
-            },
-            **{
-                f"Q_{i}_diff": self._get_data_diff(i_log)[step_start:] for i, i_log in self._configuration.Q_log.items(
-                )
-            },
-            **{
-                f"R_{i}": np.array(i_log[step_start:]) for i, i_log in self._configuration.R_log.items(
-                )
-            },
-            **{
-                f"R_{i}_diff": self._get_data_diff(i_log)[step_start:] for i, i_log in self._configuration.R_log.items(
-                )
-            },
-            **{
-                f"U_{i}": np.array(i_log[step_start:]) for i, i_log in self._configuration.U_log.items(
-                )
-            },
-            **{
-                f"U_{i}_diff": self._get_data_diff(i_log)[step_start:] for i, i_log in self._configuration.U_log.items(
-                )
-            },
-            **{
-                f"h1_{i}": np.array(i_log).squeeze()[step_start:] for i, i_log in self._configuration.h1_log.items(
-                )
-            },
-            **{
-                f"h1_{i}_diff": self._get_data_diff(i_log)[step_start:] for i, i_log in self._configuration.h1_log.items(
-                )
-            },
-            **{
-                f"h2_{i}": np.array(i_log).squeeze()[step_start:] for i, i_log in self._configuration.h2_log.items(
-                )
-            },
-            **{
-                f"h2_{i}_diff": self._get_data_diff(i_log)[step_start:] for i, i_log in self._configuration.h2_log.items(
-                )
-            },
-            **{
-                f"error_linear_1": np.array(self._error_1_log[step_start:])
-            },
-            **{
-                f"error_linear_1_diff":
-                np.insert(np.array(self._error_1_log[1:]) - np.array(self._error_1_log[:-1]), 0, 0)[step_start:]
-            },
-            **{
-                f"error_linear_2": np.array(self._error_2_log[step_start:])
-            },
-            **{
-                f"error_linear_2_diff":
-                np.insert(np.array(self._error_2_log[1:]) - np.array(self._error_2_log[:-1]), 0, 0)[step_start:]
-            },
-            **{
-                f"error_log_1": np.log10(self._error_1_log)[step_start:]
-            },
-            **{
-                f"error_log_2": np.log10(self._error_2_log)[step_start:]
-            }
-        }
-
-        df = pd.DataFrame(unwrapped_dict)
-
-        return df
-
-    def save_to_csv(self) -> None:
-        df = self._construct_df()
-        df.to_csv(os.path.join(self._save_path, "ode_logs.csv"), index=False)
-
-    def make_plot(self, total_time: int):
-        error_dict = {
-            "Error (Linear)": {
-                "T1 Error": self._error_1_log,
-                "T2 Error": self._error_2_log
-            },
-            "Error (Log)": {
-                "T1 Error": np.log10(self._error_1_log),
-                "T2 Error": np.log10(self._error_2_log)
-            }
-        }
-
-        overlap_dict = {
-            "Q": self._configuration.Q_log,
-            "R": self._configuration.R_log,
-            "U": self._configuration.U_log,
-            "h1": self._configuration.h1_log,
-            "h2": self._configuration.h2_log
-        }
-
-        scale = total_time / len(list(self._configuration.Q_log.values())[0])
-        fig = Plotter({**error_dict, **overlap_dict}, scale=scale).plot()
-
-        fig.savefig(os.path.join(self._save_path, "ode_plot_summary.pdf"), dpi=100)
->>>>>>> 70ea4f07
+        return np.insert(np.array(data[1:]) - np.array(data[:-1]), 0, 0)